--- conflicted
+++ resolved
@@ -8,12 +8,7 @@
 # -------------
 import logging
 from abc import ABC
-<<<<<<< HEAD
-from typing import TypeVar, Any, List, Generic, Optional, Mapping, Dict
-=======
-from typing import TypeVar, Literal, Any, List, Generic, Optional, Mapping, Dict, Collection
-
->>>>>>> 28b5d8b1
+from typing import TypeVar, Any, List, Generic, Optional, Mapping, Dict, Collection
 from fsspec import AbstractFileSystem
 
 # Literal is python 3.8 feature, but filoc works from python 3.6 upward
